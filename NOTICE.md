--- conflicted
+++ resolved
@@ -20,12 +20,10 @@
   - org.xerial:sqlite-jdbc (Apache license)
   - com.ibm.icu:icu4j ([ICU license](https://github.com/unicode-org/icu/blob/main/icu4c/LICENSE))
   - com.google.guava:guava (Apache license)
-<<<<<<< HEAD
-  - com.github.jnr:jnr-ffi (Apache license)
-=======
   - org.openstreetmap.osmosis:osmosis-osm-binary (LGPL 3.0)
   - com.carrotsearch:hppc (Apache license)
->>>>>>> 8a6997f9
+  - com.github.jnr:jnr-ffi (Apache license)
+
 - Adapted code:
   - `DouglasPeuckerSimplifier` from [JTS](https://github.com/locationtech/jts) (EDL)
   - `OsmMultipolygon` from [imposm3](https://github.com/omniscale/imposm3) (Apache license)
