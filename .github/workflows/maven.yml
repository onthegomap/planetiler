--- conflicted
+++ resolved
@@ -20,11 +20,7 @@
           - os: ubuntu-latest
             jdk: 16
     runs-on: ${{ matrix.os }}
-<<<<<<< HEAD
-    timeout-minutes: 10
-=======
     timeout-minutes: 15
->>>>>>> bf999181
     steps:
       - uses: actions/checkout@v2
       - name: Set up JDK ${{ matrix.jdk }}
