/* ****************************************************************
 *  Licensed to the Apache Software Foundation (ASF) under one
 *  or more contributor license agreements.  See the NOTICE file
 *  distributed with this work for additional information
 *  regarding copyright ownership.  The ASF licenses this file
 *  to you under the Apache License, Version 2.0 (the
 *  "License"); you may not use this file except in compliance
 *  with the License.  You may obtain a copy of the License at
 *
 *    http://www.apache.org/licenses/LICENSE-2.0
 *
 *  Unless required by applicable law or agreed to in writing,
 *  software distributed under the License is distributed on an
 *  "AS IS" BASIS, WITHOUT WARRANTIES OR CONDITIONS OF ANY
 *  KIND, either express or implied.  See the License for the
 *  specific language governing permissions and limitations
 *  under the License.
 ****************************************************************/
package com.onthegomap.planetiler;

import com.carrotsearch.hppc.IntArrayList;
import com.google.common.primitives.Ints;
import com.google.protobuf.InvalidProtocolBufferException;
import com.onthegomap.planetiler.collection.FeatureGroup;
import com.onthegomap.planetiler.geo.GeoUtils;
import com.onthegomap.planetiler.geo.GeometryException;
import com.onthegomap.planetiler.geo.GeometryType;
import com.onthegomap.planetiler.geo.MutableCoordinateSequence;
import com.onthegomap.planetiler.util.Hilbert;
import java.util.ArrayList;
import java.util.Arrays;
import java.util.LinkedHashMap;
import java.util.List;
import java.util.Locale;
import java.util.Map;
<<<<<<< HEAD
import java.util.TreeMap;
=======
import java.util.function.Consumer;
>>>>>>> 9f960022
import java.util.stream.Collectors;
import java.util.stream.Stream;
import javax.annotation.concurrent.NotThreadSafe;
import org.locationtech.jts.algorithm.Orientation;
import org.locationtech.jts.geom.Coordinate;
import org.locationtech.jts.geom.CoordinateSequence;
import org.locationtech.jts.geom.Geometry;
import org.locationtech.jts.geom.GeometryFactory;
import org.locationtech.jts.geom.LineString;
import org.locationtech.jts.geom.LinearRing;
import org.locationtech.jts.geom.MultiLineString;
import org.locationtech.jts.geom.MultiPoint;
import org.locationtech.jts.geom.MultiPolygon;
import org.locationtech.jts.geom.Point;
import org.locationtech.jts.geom.Polygon;
import org.locationtech.jts.geom.Puntal;
import org.locationtech.jts.geom.impl.CoordinateArraySequence;
import org.locationtech.jts.geom.impl.PackedCoordinateSequence;
import org.slf4j.Logger;
import org.slf4j.LoggerFactory;
import vector_tile.VectorTileProto;

/**
 * Encodes a single output tile containing JTS {@link Geometry} features into the compact binary Mapbox Vector Tile
 * format.
 * <p>
 * This class is copied from <a href=
 * "https://github.com/ElectronicChartCentre/java-vector-tile/blob/master/src/main/java/no/ecc/vectortile/VectorTileEncoder.java">VectorTileEncoder.java</a>
 * and <a href=
 * "https://github.com/ElectronicChartCentre/java-vector-tile/blob/master/src/main/java/no/ecc/vectortile/VectorTileDecoder.java">VectorTileDecoder.java</a>
 * and modified to decouple geometry encoding from vector tile encoding so that encoded commands can be stored in the
 * sorted feature map prior to encoding vector tiles. The internals are also refactored to improve performance by using
 * hppc primitive collections.
 *
 * @see <a href="https://github.com/mapbox/vector-tile-spec/tree/master/2.1">Mapbox Vector Tile Specification</a>
 */
@NotThreadSafe
public class VectorTile {

  private static final Logger LOGGER = LoggerFactory.getLogger(VectorTile.class);

  // TODO make these configurable
  private static final int EXTENT = 4096;
  private static final double SIZE = 256d;
  private final Map<String, Layer> layers = new LinkedHashMap<>();

  private static int[] getCommands(Geometry input, int scale) {
    var encoder = new CommandEncoder(scale);
    encoder.accept(input);
    return encoder.result.toArray();
  }

  /**
   * Scales a geometry down by a factor of {@code 2^scale} without materializing an intermediate JTS geometry and
   * returns the encoded result.
   */
  private static int[] unscale(int[] commands, int scale, GeometryType geomType) {
    IntArrayList result = new IntArrayList();
    int geometryCount = commands.length;
    int length = 0;
    int command = 0;
    int i = 0;
    int inX = 0, inY = 0;
    int outX = 0, outY = 0;
    int startX = 0, startY = 0;
    double scaleFactor = Math.pow(2, -scale);
    int lengthIdx = 0;
    int moveToIdx = 0;
    int pointsInShape = 0;
    boolean first = true;
    while (i < geometryCount) {
      if (length <= 0) {
        length = commands[i++];
        lengthIdx = result.size();
        result.add(length);
        command = length & ((1 << 3) - 1);
        length = length >> 3;
      }

      if (length > 0) {
        if (command == Command.MOVE_TO.value) {
          // degenerate geometry, remove it from output entirely
          if (!first && pointsInShape < geomType.minPoints()) {
            int prevCommand = result.get(lengthIdx);
            result.elementsCount = moveToIdx;
            result.add(prevCommand);
            // reset deltas
            outX = startX;
            outY = startY;
          }
          // keep track of size of next shape...
          pointsInShape = 0;
          startX = outX;
          startY = outY;
          moveToIdx = result.size() - 1;
        }
        first = false;
        if (command == Command.CLOSE_PATH.value) {
          pointsInShape++;
          length--;
          continue;
        }

        int dx = commands[i++];
        int dy = commands[i++];

        length--;

        dx = zigZagDecode(dx);
        dy = zigZagDecode(dy);

        inX = inX + dx;
        inY = inY + dy;

        int nextX = (int) Math.round(inX * scaleFactor);
        int nextY = (int) Math.round(inY * scaleFactor);

        if (nextX == outX && nextY == outY && command == Command.LINE_TO.value) {
          int commandLength = result.get(lengthIdx) - 8;
          if (commandLength < 8) {
            // get rid of lineto section if empty
            result.elementsCount = lengthIdx;
          } else {
            result.set(lengthIdx, commandLength);
          }
        } else {
          pointsInShape++;
          int dxOut = nextX - outX;
          int dyOut = nextY - outY;
          result.add(
            zigZagEncode(dxOut),
            zigZagEncode(dyOut)
          );
          outX = nextX;
          outY = nextY;
        }
      }
    }
    // degenerate geometry, remove it from output entirely
    if (pointsInShape < geomType.minPoints()) {
      result.elementsCount = moveToIdx;
    }
    return result.toArray();
  }

  static int zigZagEncode(int n) {
    // https://developers.google.com/protocol-buffers/docs/encoding#types
    return (n << 1) ^ (n >> 31);
  }

  private static int zigZagDecode(int n) {
    // https://developers.google.com/protocol-buffers/docs/encoding#types
    return ((n >> 1) ^ (-(n & 1)));
  }

  private static Geometry decodeCommands(GeometryType geomType, int[] commands, int scale) throws GeometryException {
    try {
      GeometryFactory gf = GeoUtils.JTS_FACTORY;
      double SCALE = (EXTENT << scale) / SIZE;
      int x = 0;
      int y = 0;

      List<MutableCoordinateSequence> allCoordSeqs = new ArrayList<>();
      MutableCoordinateSequence currentCoordSeq = null;

      int geometryCount = commands.length;
      int length = 0;
      int command = 0;
      int i = 0;
      while (i < geometryCount) {

        if (length <= 0) {
          length = commands[i++];
          command = length & ((1 << 3) - 1);
          length = length >> 3;
          assert geomType != GeometryType.POINT || i == 1 : "Invalid multipoint, command found at index %d, expected 0"
            .formatted(i);
          assert geomType != GeometryType.POINT ||
            (length * 2 + 1 == geometryCount) : "Invalid multipoint: int[%d] length=%d".formatted(geometryCount,
              length);
        }

        if (length > 0) {

          if (command == Command.MOVE_TO.value) {
            currentCoordSeq = new MutableCoordinateSequence();
            allCoordSeqs.add(currentCoordSeq);
          } else {
            assert currentCoordSeq != null;
          }

          if (command == Command.CLOSE_PATH.value) {
            if (geomType != GeometryType.POINT && !currentCoordSeq.isEmpty()) {
              currentCoordSeq.closeRing();
            }
            length--;
            continue;
          }

          int dx = commands[i++];
          int dy = commands[i++];

          length--;

          dx = zigZagDecode(dx);
          dy = zigZagDecode(dy);

          x = x + dx;
          y = y + dy;

          currentCoordSeq.forceAddPoint(x / SCALE, y / SCALE);
        }

      }

      Geometry geometry = null;
      boolean outerCCW = false;

      switch (geomType) {
        case LINE -> {
          List<LineString> lineStrings = new ArrayList<>(allCoordSeqs.size());
          for (MutableCoordinateSequence coordSeq : allCoordSeqs) {
            if (coordSeq.size() <= 1) {
              continue;
            }
            lineStrings.add(gf.createLineString(coordSeq));
          }
          if (lineStrings.size() == 1) {
            geometry = lineStrings.getFirst();
          } else if (lineStrings.size() > 1) {
            geometry = gf.createMultiLineString(lineStrings.toArray(new LineString[0]));
          }
        }
        case POINT -> {
          CoordinateSequence cs = new PackedCoordinateSequence.Double(allCoordSeqs.size(), 2, 0);
          for (int j = 0; j < allCoordSeqs.size(); j++) {
            MutableCoordinateSequence coordSeq = allCoordSeqs.get(j);
            cs.setOrdinate(j, 0, coordSeq.getX(0));
            cs.setOrdinate(j, 1, coordSeq.getY(0));
          }
          if (cs.size() == 1) {
            geometry = gf.createPoint(cs);
          } else if (cs.size() > 1) {
            geometry = gf.createMultiPoint(cs);
          }
        }
        case POLYGON -> {
          List<List<LinearRing>> polygonRings = new ArrayList<>();
          List<LinearRing> ringsForCurrentPolygon = new ArrayList<>();
          boolean first = true;
          for (MutableCoordinateSequence coordSeq : allCoordSeqs) {
            // skip hole with too few coordinates
            if (ringsForCurrentPolygon.size() > 0 && coordSeq.size() < 2) {
              continue;
            }
            LinearRing ring = gf.createLinearRing(coordSeq);
            boolean ccw = Orientation.isCCW(coordSeq);
            if (first) {
              first = false;
              outerCCW = ccw;
              assert outerCCW : "outer ring is not counter-clockwise";
            }
            if (ccw == outerCCW) {
              ringsForCurrentPolygon = new ArrayList<>();
              polygonRings.add(ringsForCurrentPolygon);
            }
            ringsForCurrentPolygon.add(ring);
          }
          List<Polygon> polygons = new ArrayList<>();
          for (List<LinearRing> rings : polygonRings) {
            LinearRing shell = rings.getFirst();
            LinearRing[] holes = rings.subList(1, rings.size()).toArray(new LinearRing[rings.size() - 1]);
            polygons.add(gf.createPolygon(shell, holes));
          }
          if (polygons.size() == 1) {
            geometry = polygons.getFirst();
          }
          if (polygons.size() > 1) {
            geometry = gf.createMultiPolygon(GeometryFactory.toPolygonArray(polygons));
          }
        }
        default -> {
        }
      }

      if (geometry == null) {
        geometry = GeoUtils.EMPTY_GEOMETRY;
      }

      return geometry;
    } catch (IllegalArgumentException e) {
      throw new GeometryException("decode_vector_tile", "Unable to decode geometry", e);
    }
  }

  /**
   * Parses a binary-encoded vector tile protobuf into a list of features.
   * <p>
   * Does not decode geometries, but clients can call {@link VectorGeometry#decode()} to decode a JTS {@link Geometry}
   * if needed.
   * <p>
   * If {@code encoded} is compressed, clients must decompress it first.
   *
   * @param encoded encoded vector tile protobuf
   * @return list of features on that tile
   * @throws IllegalStateException     if decoding fails
   * @throws IndexOutOfBoundsException if a tag's key or value refers to an index that does not exist in the keys/values
   *                                   array for a layer
   */
  public static List<Feature> decode(byte[] encoded) {
    try {
      VectorTileProto.Tile tile = VectorTileProto.Tile.parseFrom(encoded);
      List<Feature> features = new ArrayList<>();
      for (VectorTileProto.Tile.Layer layer : tile.getLayersList()) {
        String layerName = layer.getName();
        assert layer.getExtent() == 4096;
        List<String> keys = layer.getKeysList();
        List<Object> values = new ArrayList<>();

        for (VectorTileProto.Tile.Value value : layer.getValuesList()) {
          if (value.hasBoolValue()) {
            values.add(value.getBoolValue());
          } else if (value.hasDoubleValue()) {
            values.add(value.getDoubleValue());
          } else if (value.hasFloatValue()) {
            values.add(value.getFloatValue());
          } else if (value.hasIntValue()) {
            values.add(value.getIntValue());
          } else if (value.hasSintValue()) {
            values.add(value.getSintValue());
          } else if (value.hasUintValue()) {
            values.add(value.getUintValue());
          } else if (value.hasStringValue()) {
            values.add(value.getStringValue());
          } else {
            values.add(null);
          }
        }

        for (VectorTileProto.Tile.Feature feature : layer.getFeaturesList()) {
<<<<<<< HEAD
          Map<String, Object> attrs = new TreeMap<>();
=======
          int tagsCount = feature.getTagsCount();
          Map<String, Object> attrs = HashMap.newHashMap(tagsCount / 2);
>>>>>>> 9f960022
          int tagIdx = 0;
          while (tagIdx < feature.getTagsCount()) {
            String key = keys.get(feature.getTags(tagIdx++));
            Object value = values.get(feature.getTags(tagIdx++));
            attrs.put(key, value);
          }
          features.add(new Feature(
            layerName,
            feature.getId(),
            new VectorGeometry(Ints.toArray(feature.getGeometryList()), GeometryType.valueOf(feature.getType()), 0),
            attrs
          ));
        }
      }
      return features;
    } catch (InvalidProtocolBufferException e) {
      throw new IllegalStateException(e);
    }
  }

  /**
   * Encodes a JTS geometry according to
   * <a href="https://github.com/mapbox/vector-tile-spec/tree/master/2.1#43-geometry-encoding">Geometry Encoding
   * Specification</a>.
   *
   * @param geometry the JTS geometry to encoded
   * @return the geometry type and command array for the encoded geometry
   */
  public static VectorGeometry encodeGeometry(Geometry geometry) {
    return encodeGeometry(geometry, 0);
  }

  public static VectorGeometry encodeGeometry(Geometry geometry, int scale) {
    return new VectorGeometry(getCommands(geometry, scale), GeometryType.typeOf(geometry), scale);
  }

  /**
   * Returns a new {@link VectorGeometryMerger} that combines encoded geometries of the same type into a merged
   * multipoint, multilinestring, or multipolygon.
   */
  public static VectorGeometryMerger newMerger(GeometryType geometryType) {
    return new VectorGeometryMerger(geometryType);
  }

  /**
   * Returns the hilbert index of the zig-zag-encoded first point of {@code geometry}.
   * <p>
   * This can be useful for sorting geometries to minimize encoded vector tile geometry command size since smaller
   * offsets take fewer bytes using protobuf varint encoding.
   */
  public static int hilbertIndex(Geometry geometry) {
    Coordinate coord = geometry.getCoordinate();
    int x = zigZagEncode((int) Math.round(coord.x * 4096 / 256));
    int y = zigZagEncode((int) Math.round(coord.y * 4096 / 256));
    return Hilbert.hilbertXYToIndex(15, x, y);
  }

  /**
   * Returns the number of internal geometries in this feature including points/lines/polygons inside multigeometries.
   */
  public static int countGeometries(VectorTileProto.Tile.Feature feature) {
    int result = 0;
    int idx = 0;
    int geomCount = feature.getGeometryCount();
    while (idx < geomCount) {
      int length = feature.getGeometry(idx);
      int command = length & ((1 << 3) - 1);
      length = length >> 3;
      if (command == Command.MOVE_TO.value) {
        result += length;
      }
      idx += 1;
      if (command != Command.CLOSE_PATH.value) {
        idx += length * 2;
      }
    }
    return result;
  }

  /**
   * Adds features in a layer to this tile.
   *
   * @param layerName name of the layer in this tile to add the features to
   * @param features  features to add to the tile
   * @return this encoder for chaining
   */
  public VectorTile addLayerFeatures(String layerName, List<Feature> features) {
    if (features.isEmpty()) {
      return this;
    }

    Layer layer = layers.get(layerName);
    if (layer == null) {
      layer = new Layer();
      layers.put(layerName, layer);
    }

    for (Feature inFeature : features) {
      if (inFeature != null && inFeature.geometry().commands().length > 0) {
        EncodedFeature outFeature = new EncodedFeature(inFeature);

        for (Map.Entry<String, ?> e : inFeature.attrs().entrySet()) {
          // skip attribute without value
          if (e.getValue() != null) {
            outFeature.tags.add(layer.key(e.getKey()));
            outFeature.tags.add(layer.value(e.getValue()));
          }
        }

        layer.encodedFeatures.add(outFeature);
      }
    }
    return this;
  }

  /**
   * Returns a vector tile protobuf object with all features in this tile.
   */
  public VectorTileProto.Tile toProto() {
    VectorTileProto.Tile.Builder tile = VectorTileProto.Tile.newBuilder();
    for (Map.Entry<String, Layer> e : layers.entrySet()) {
      String layerName = e.getKey();
      Layer layer = e.getValue();

      VectorTileProto.Tile.Layer.Builder tileLayer = VectorTileProto.Tile.Layer.newBuilder()
        .setVersion(2)
        .setName(layerName)
        .setExtent(EXTENT)
        .addAllKeys(layer.keys());

      for (Object value : layer.values()) {
        VectorTileProto.Tile.Value.Builder tileValue = VectorTileProto.Tile.Value.newBuilder();
        switch (value) {
          case String stringValue -> tileValue.setStringValue(stringValue);
          case Integer intValue -> tileValue.setSintValue(intValue);
          case Long longValue -> tileValue.setSintValue(longValue);
          case Float floatValue -> tileValue.setFloatValue(floatValue);
          case Double doubleValue -> tileValue.setDoubleValue(doubleValue);
          case Boolean booleanValue -> tileValue.setBoolValue(booleanValue);
          case Object other -> tileValue.setStringValue(other.toString());
        }
        tileLayer.addValues(tileValue.build());
      }

      for (EncodedFeature feature : layer.encodedFeatures) {
        VectorTileProto.Tile.Feature.Builder featureBuilder = VectorTileProto.Tile.Feature.newBuilder()
          .addAllTags(Ints.asList(feature.tags.toArray()))
          .setType(feature.geometry().geomType().asProtobufType())
          .addAllGeometry(Ints.asList(feature.geometry().commands()));

        if (feature.id >= 0) {
          featureBuilder.setId(feature.id);
        }

        tileLayer.addFeatures(featureBuilder.build());
      }

      tile.addLayers(tileLayer.build());
    }
    return tile.build();
  }

  /**
   * Creates a vector tile protobuf with all features in this tile and serializes it as a byte array.
   * <p>
   * Does not compress the result.
   */
  public byte[] encode() {
    return toProto().toByteArray();
  }

  /**
   * Returns true if this tile contains only polygon fills.
   */
  public boolean containsOnlyFills() {
    return containsOnlyFillsOrEdges(false);
  }

  /**
   * Returns true if this tile contains only polygon fills or horizontal/vertical edges that are likely to be repeated
   * across tiles.
   */
  public boolean containsOnlyFillsOrEdges() {
    return containsOnlyFillsOrEdges(true);
  }

  private boolean containsOnlyFillsOrEdges(boolean allowEdges) {
    boolean empty = true;
    for (var layer : layers.values()) {
      for (var feature : layer.encodedFeatures) {
        empty = false;
        if (!feature.geometry.isFillOrEdge(allowEdges)) {
          return false;
        }
      }
    }
    return !empty;
  }

  /**
   * Determine whether a tile is likely to be a duplicate of some other tile hence it makes sense to calculate a hash
   * for it.
   * <p>
   * Deduplication code is aiming for a balance between filtering-out all duplicates and not spending too much CPU on
   * hash calculations: calculating hashes for all tiles costs too much CPU, not calculating hashes at all means
   * generating archives which are too big. This method is responsible for achieving that balance.
   * <p>
   * Current understanding is, that for the whole planet, there are 267m total tiles and 38m unique tiles. The
   * {@link #containsOnlyFillsOrEdges()} heuristic catches >99.9% of repeated tiles and cuts down the number of tile
   * hashes we need to track by 98% (38m to 735k). So it is considered a good tradeoff.
   *
   * @return {@code true} if the tile might have duplicates hence we want to calculate a hash for it
   */
  public boolean likelyToBeDuplicated() {
    return layers.values().stream().allMatch(v -> v.encodedFeatures.isEmpty()) || containsOnlyFillsOrEdges();
  }

  enum Command {
    MOVE_TO(1),
    LINE_TO(2),
    CLOSE_PATH(7);

    final int value;

    Command(int value) {
      this.value = value;
    }
  }

  /**
   * Utility that combines encoded geometries of the same type into a merged multipoint, multilinestring, or
   * multipolygon.
   */
  public static class VectorGeometryMerger implements Consumer<VectorGeometry> {
    // For the most part this just concatenates the individual command arrays together
    // EXCEPT we need to adjust the first coordinate of each subsequent linestring to
    // be an offset from the end of the previous linestring.
    // AND we need to combine all multipoint "move to" commands into one at the start of
    // the sequence

    private final GeometryType geometryType;
    private final IntArrayList result = new IntArrayList();
    private int overallX = 0;
    private int overallY = 0;

    private VectorGeometryMerger(GeometryType geometryType) {
      this.geometryType = geometryType;
    }

    @Override
    public void accept(VectorGeometry vectorGeometry) {
      if (vectorGeometry.geomType != geometryType) {
        throw new IllegalArgumentException(
          "Cannot merge a " + vectorGeometry.geomType.name().toLowerCase(Locale.ROOT) + " geometry into a multi" +
            vectorGeometry.geomType.name().toLowerCase(Locale.ROOT));
      }
      if (vectorGeometry.isEmpty()) {
        return;
      }
      var commands = vectorGeometry.unscale().commands();
      int x = 0;
      int y = 0;

      int geometryCount = commands.length;
      int length = 0;
      int command = 0;
      int i = 0;

      result.ensureCapacity(result.elementsCount + commands.length);
      // and multipoints will end up with only one command ("move to" with length=# points)
      if (geometryType != GeometryType.POINT || result.isEmpty()) {
        result.add(commands[0]);
      }
      result.add(zigZagEncode(zigZagDecode(commands[1]) - overallX));
      result.add(zigZagEncode(zigZagDecode(commands[2]) - overallY));
      if (commands.length > 3) {
        result.add(commands, 3, commands.length - 3);
      }

      while (i < geometryCount) {
        if (length <= 0) {
          length = commands[i++];
          command = length & ((1 << 3) - 1);
          length = length >> 3;
        }

        if (length > 0) {
          length--;
          if (command != Command.CLOSE_PATH.value) {
            x += zigZagDecode(commands[i++]);
            y += zigZagDecode(commands[i++]);
          }
        }
      }
      overallX = x;
      overallY = y;
    }

    /** Returns the merged multi-geometry. */
    public VectorGeometry finish() {
      // set the correct "move to" length for multipoints based on how many points were actually added
      if (geometryType == GeometryType.POINT) {
        result.buffer[0] = Command.MOVE_TO.value | (((result.size() - 1) / 2) << 3);
      }
      return new VectorGeometry(result.toArray(), geometryType, 0);
    }
  }

  /**
   * A vector geometry encoded as a list of commands according to the
   * <a href="https://github.com/mapbox/vector-tile-spec/tree/master/2.1#43-geometry-encoding">vector tile
   * specification</a>.
   * <p>
   * To encode extra precision in intermediate feature geometries, the geometry contained in {@code commands} is scaled
   * to a tile extent of {@code EXTENT * 2^scale}, so when the {@code scale == 0} the extent is {@link #EXTENT} and when
   * {@code scale == 2} the extent is 4x{@link #EXTENT}. Geometries must be scaled back to 0 using {@link #unscale()}
   * before outputting to the archive.
   */
  public record VectorGeometry(int[] commands, GeometryType geomType, int scale) {

    private static final int LEFT = 1;
    private static final int RIGHT = 1 << 1;
    private static final int TOP = 1 << 2;
    private static final int BOTTOM = 1 << 3;
    private static final int INSIDE = 0;
    private static final int ALL = TOP | LEFT | RIGHT | BOTTOM;
    private static final VectorGeometry EMPTY_POINT = new VectorGeometry(new int[0], GeometryType.POINT, 0);

    public VectorGeometry {
      if (scale < 0) {
        throw new IllegalArgumentException("scale can not be less than 0, got: " + scale);
      }
    }

    private static int getSide(int x, int y, int extent) {
      int result = INSIDE;
      if (x < 0) {
        result |= LEFT;
      } else if (x > extent) {
        result |= RIGHT;
      }
      if (y < 0) {
        result |= TOP;
      } else if (y > extent) {
        result |= BOTTOM;
      }
      return result;
    }

    private static boolean slanted(int x1, int y1, int x2, int y2) {
      return x1 != x2 && y1 != y2;
    }

    private static boolean segmentCrossesTile(int x1, int y1, int x2, int y2, int extent) {
      return (y1 >= 0 || y2 >= 0) &&
        (y1 <= extent || y2 <= extent) &&
        (x1 >= 0 || x2 >= 0) &&
        (x1 <= extent || x2 <= extent);
    }

    private static boolean isSegmentInvalid(boolean allowEdges, int x1, int y1, int x2, int y2, int extent) {
      boolean crossesTile = segmentCrossesTile(x1, y1, x2, y2, extent);
      if (allowEdges) {
        return crossesTile && slanted(x1, y1, x2, y2);
      } else {
        return crossesTile;
      }
    }


    private static boolean visitedEnoughSides(boolean allowEdges, int sides) {
      if (allowEdges) {
        return ((sides & LEFT) > 0 && (sides & RIGHT) > 0) || ((sides & TOP) > 0 && (sides & BOTTOM) > 0);
      } else {
        return sides == ALL;
      }
    }

    /** Converts an encoded geometry back to a JTS geometry. */
    public Geometry decode() throws GeometryException {
      return decodeCommands(geomType, commands, scale);
    }

    /** Returns this encoded geometry, scaled back to 0, so it is safe to emit to archive output. */
    public VectorGeometry unscale() {
      return scale == 0 ? this : new VectorGeometry(VectorTile.unscale(commands, scale, geomType), geomType, 0);
    }

    @Override
    public boolean equals(Object o) {
      if (this == o) {
        return true;
      }
      if (o == null || getClass() != o.getClass()) {
        return false;
      }

      VectorGeometry that = (VectorGeometry) o;

      if (geomType != that.geomType) {
        return false;
      }
      return Arrays.equals(commands, that.commands);
    }

    @Override
    public int hashCode() {
      int result = Arrays.hashCode(commands);
      result = 31 * result + geomType.hashCode();
      return result;
    }

    @Override
    public String toString() {
      return "VectorGeometry[" +
        "commands=int[" + commands.length +
        "], geomType=" + geomType +
        " (" + geomType.asByte() + ")]";
    }

    /** Returns true if the encoded geometry is a polygon fill. */
    public boolean isFill() {
      return isFillOrEdge(false);
    }

    /**
     * Returns true if the encoded geometry is a polygon fill, rectangle edge, or part of a horizontal/vertical line
     * that is likely to be repeated across tiles.
     */
    public boolean isFillOrEdge() {
      return isFillOrEdge(true);
    }

    /**
     * Returns true if the encoded geometry is a polygon fill, or if {@code allowEdges == true} then also a rectangle
     * edge, or part of a horizontal/vertical line that is likely to be repeated across tiles.
     */
    public boolean isFillOrEdge(boolean allowEdges) {
      if (geomType != GeometryType.POLYGON && (!allowEdges || geomType != GeometryType.LINE)) {
        return false;
      }

      boolean isLine = geomType == GeometryType.LINE;

      int extent = EXTENT << scale;
      int visited = INSIDE;
      int firstX = 0;
      int firstY = 0;
      int x = 0;
      int y = 0;

      int geometryCount = commands.length;
      int length = 0;
      int command = 0;
      int i = 0;
      while (i < geometryCount) {

        if (length <= 0) {
          length = commands[i++];
          command = length & ((1 << 3) - 1);
          length = length >> 3;
          if (isLine && length > 2) {
            return false;
          }
        }

        if (length > 0) {
          if (command == Command.CLOSE_PATH.value) {
            if (isSegmentInvalid(allowEdges, x, y, firstX, firstY, extent) ||
              !visitedEnoughSides(allowEdges, visited)) {
              return false;
            }
            length--;
            continue;
          }

          int dx = commands[i++];
          int dy = commands[i++];

          length--;

          dx = zigZagDecode(dx);
          dy = zigZagDecode(dy);

          int nextX = x + dx;
          int nextY = y + dy;

          if (command == Command.MOVE_TO.value) {
            firstX = nextX;
            firstY = nextY;
            if ((visited = getSide(firstX, firstY, extent)) == INSIDE) {
              return false;
            }
          } else {
            if (isSegmentInvalid(allowEdges, x, y, nextX, nextY, extent)) {
              return false;
            }
            visited |= getSide(nextX, nextY, extent);
          }
          y = nextY;
          x = nextX;
        }

      }

      return visitedEnoughSides(allowEdges, visited);
    }

    /** Returns true if there are no commands in this geometry. */
    public boolean isEmpty() {
      return commands.length == 0;
    }

    /**
     * If this is a point, returns an empty geometry if more than {@code buffer} pixels outside the tile bounds, or if
     * it is a multipoint than removes all points outside the buffer.
     */
    public VectorGeometry filterPointsOutsideBuffer(double buffer) {
      if (geomType != GeometryType.POINT) {
        return this;
      }
      IntArrayList result = null;

      int extent = (EXTENT << scale);
      int bufferInt = (int) Math.ceil(buffer * extent / 256);
      int min = -bufferInt;
      int max = extent + bufferInt;

      int x = 0;
      int y = 0;
      int lastX = 0;
      int lastY = 0;

      int geometryCount = commands.length;
      int length = 0;
      int i = 0;

      while (i < geometryCount) {
        if (length <= 0) {
          length = commands[i++] >> 3;
          assert i <= 1 : "Bad index " + i;
        }

        if (length > 0) {
          length--;
          x += zigZagDecode(commands[i++]);
          y += zigZagDecode(commands[i++]);
          if (x < min || y < min || x > max || y > max) {
            if (result == null) {
              // short-circuit the common case of only a single point that gets filtered-out
              if (commands.length == 3) {
                return EMPTY_POINT;
              }
              result = new IntArrayList(commands.length);
              result.add(commands, 0, i - 2);
            }
          } else {
            if (result != null) {
              result.add(zigZagEncode(x - lastX), zigZagEncode(y - lastY));
            }
            lastX = x;
            lastY = y;
          }
        }
      }
      if (result != null) {
        if (result.size() < 3) {
          result.elementsCount = 0;
        } else {
          result.set(0, Command.MOVE_TO.value | (((result.size() - 1) / 2) << 3));
        }

        return new VectorGeometry(result.toArray(), geomType, scale);
      } else {
        return this;
      }
    }

    /**
     * Returns the hilbert index of the zig-zag-encoded first point of this feature.
     * <p>
     * This can be useful for sorting geometries to minimize encoded vector tile geometry command size since smaller
     * offsets take fewer bytes using protobuf varint encoding.
     */
    public int hilbertIndex() {
      if (commands.length < 3) {
        return 0;
      }
      int x = commands[1];
      int y = commands[2];
      return Hilbert.hilbertXYToIndex(15, x >> scale, y >> scale);
    }

  }

  /**
   * A feature in a vector tile.
   *
   * @param layer    the layer the feature was in
   * @param id       the feature ID
   * @param geometry the encoded feature geometry (decode using {@link VectorGeometry#decode()})
   * @param attrs    tags for the feature to output
   * @param group    grouping key used to limit point density or {@link #NO_GROUP} if not in a group. NOTE: this is only
   *                 populated when this feature was deserialized from {@link FeatureGroup}, not when parsed from a tile
   *                 since vector tile schema does not encode group.
   */
  public record Feature(
    String layer,
    long id,
    VectorGeometry geometry,
    Map<String, Object> attrs,
    long group
  ) {

    public static final long NO_GROUP = Long.MIN_VALUE;

    public Feature(
      String layer,
      long id,
      VectorGeometry geometry,
      Map<String, Object> attrs
    ) {
      this(layer, id, geometry, attrs, NO_GROUP);
    }

    public boolean hasGroup() {
      return group != NO_GROUP;
    }

    /**
     * Encodes {@code newGeometry} and returns a copy of this feature with {@code geometry} replaced with the encoded
     * new geometry.
     */
    public Feature copyWithNewGeometry(Geometry newGeometry) {
      return copyWithNewGeometry(encodeGeometry(newGeometry));
    }

    /**
     * Returns a copy of this feature with {@code geometry} replaced with {@code newGeometry}.
     */
    public Feature copyWithNewGeometry(VectorGeometry newGeometry) {
      return newGeometry == geometry ? this : new Feature(
        layer,
        id,
        newGeometry,
        attrs,
        group
      );
    }

    /** Returns a copy of this feature with {@code extraAttrs} added to {@code attrs}. */
    public Feature copyWithExtraAttrs(Map<String, Object> extraAttrs) {
      return new Feature(
        layer,
        id,
        geometry,
        Stream.concat(attrs.entrySet().stream(), extraAttrs.entrySet().stream())
          .collect(Collectors.toMap(Map.Entry::getKey, Map.Entry::getValue)),
        group
      );
    }
  }

  /**
   * Encodes a geometry as a sequence of integers according to the
   * <a href="https://github.com/mapbox/vector-tile-spec/tree/master/2.1#43-geometry-encoding">Geometry * Encoding
   * Specification</a>.
   */
  private static class CommandEncoder {

    final IntArrayList result = new IntArrayList();
    private final double SCALE;
    // Initial points use absolute locations, then subsequent points in a geometry use offsets so
    // need to keep track of previous x/y location during the encoding.
    int x = 0, y = 0;

    CommandEncoder(int scale) {
      this.SCALE = (EXTENT << scale) / SIZE;
    }

    static boolean shouldClosePath(Geometry geometry) {
      return (geometry instanceof Polygon) || (geometry instanceof LinearRing);
    }

    static int commandAndLength(Command command, int repeat) {
      return repeat << 3 | command.value;
    }

    void accept(Geometry geometry) {
      switch (geometry) {
        case MultiLineString multiLineString -> {
          for (int i = 0; i < multiLineString.getNumGeometries(); i++) {
            encode(((LineString) multiLineString.getGeometryN(i)).getCoordinateSequence(), false, GeometryType.LINE);
          }
        }
        case Polygon polygon -> {
          LineString exteriorRing = polygon.getExteriorRing();
          encode(exteriorRing.getCoordinateSequence(), true, GeometryType.POLYGON);
          for (int i = 0; i < polygon.getNumInteriorRing(); i++) {
            LineString interiorRing = polygon.getInteriorRingN(i);
            encode(interiorRing.getCoordinateSequence(), true, GeometryType.LINE);
          }
        }
        case MultiPolygon multiPolygon -> {
          for (int i = 0; i < multiPolygon.getNumGeometries(); i++) {
            accept(multiPolygon.getGeometryN(i));
          }
        }
        case LineString lineString ->
          encode(lineString.getCoordinateSequence(), shouldClosePath(geometry), GeometryType.LINE);
        case Point point -> encode(point.getCoordinateSequence(), false, GeometryType.POINT);
        case Puntal ignored -> encode(new CoordinateArraySequence(geometry.getCoordinates()), shouldClosePath(geometry),
          geometry instanceof MultiPoint, GeometryType.POINT);
        case null -> LOGGER.warn("Null geometry type");
        default -> LOGGER.warn("Unrecognized geometry type: " + geometry.getGeometryType());
      }
    }

    void encode(CoordinateSequence cs, boolean closePathAtEnd, GeometryType geomType) {
      encode(cs, closePathAtEnd, false, geomType);
    }

    void encode(CoordinateSequence cs, boolean closePathAtEnd, boolean multiPoint, GeometryType geomType) {
      if (cs.size() == 0) {
        throw new IllegalArgumentException("empty geometry");
      }

      int startIdx = result.size();
      int numPoints = 0;
      int lineToIndex = 0;
      int lineToLength = 0;
      int startX = x;
      int startY = y;

      for (int i = 0; i < cs.size(); i++) {

        double cx = cs.getX(i);
        double cy = cs.getY(i);

        if (i == 0) {
          result.add(commandAndLength(Command.MOVE_TO, multiPoint ? cs.size() : 1));
        }

        int _x = (int) Math.round(cx * SCALE);
        int _y = (int) Math.round(cy * SCALE);

        // prevent point equal to the previous
        if (i > 0 && _x == x && _y == y && !multiPoint) {
          lineToLength--;
          continue;
        }

        // prevent double closing
        if (closePathAtEnd && cs.size() > 1 && i == (cs.size() - 1) && cs.getX(0) == cx && cs.getY(0) == cy) {
          lineToLength--;
          continue;
        }

        // delta, then zigzag
        result.add(zigZagEncode(_x - x));
        result.add(zigZagEncode(_y - y));
        numPoints++;

        x = _x;
        y = _y;

        if (i == 0 && cs.size() > 1 && !multiPoint) {
          // can length be too long?
          lineToIndex = result.size();
          lineToLength = cs.size() - 1;
          result.add(commandAndLength(Command.LINE_TO, lineToLength));
        }

      }

      // update LineTo length
      if (lineToIndex > 0) {
        if (lineToLength == 0) {
          // remove empty LineTo
          result.remove(lineToIndex);
        } else {
          // update LineTo with new length
          result.set(lineToIndex, commandAndLength(Command.LINE_TO, lineToLength));
        }
      }

      if (closePathAtEnd) {
        result.add(commandAndLength(Command.CLOSE_PATH, 1));
        numPoints++;
      }

      // degenerate geometry, skip emitting
      if (numPoints < geomType.minPoints()) {
        result.elementsCount = startIdx;
        // reset deltas
        x = startX;
        y = startY;
      }
    }
  }

  private record EncodedFeature(IntArrayList tags, long id, VectorGeometry geometry) {

    EncodedFeature(Feature in) {
      this(new IntArrayList(), in.id(), in.geometry());
    }
  }

  /**
   * Holds all features in an output layer of this tile, along with the index of each tag key/value so that features can
   * store each key/value as a pair of integers.
   */
  private static final class Layer {

    final List<EncodedFeature> encodedFeatures = new ArrayList<>();
    final Map<String, Integer> keys = new LinkedHashMap<>();
    final Map<Object, Integer> values = new LinkedHashMap<>();

    List<String> keys() {
      return new ArrayList<>(keys.keySet());
    }

    List<Object> values() {
      return new ArrayList<>(values.keySet());
    }

    /** Returns the ID associated with {@code key} or adds a new one if not present. */
    Integer key(String key) {
      Integer i = keys.get(key);
      if (i == null) {
        i = keys.size();
        keys.put(key, i);
      }
      return i;
    }

    /** Returns the ID associated with {@code value} or adds a new one if not present. */
    Integer value(Object value) {
      Integer i = values.get(value);
      if (i == null) {
        i = values.size();
        values.put(value, i);
      }
      return i;
    }

    @Override
    public String toString() {
      return "Layer{" + encodedFeatures.size() + "}";
    }
  }
}<|MERGE_RESOLUTION|>--- conflicted
+++ resolved
@@ -33,11 +33,8 @@
 import java.util.List;
 import java.util.Locale;
 import java.util.Map;
-<<<<<<< HEAD
 import java.util.TreeMap;
-=======
 import java.util.function.Consumer;
->>>>>>> 9f960022
 import java.util.stream.Collectors;
 import java.util.stream.Stream;
 import javax.annotation.concurrent.NotThreadSafe;
@@ -378,12 +375,7 @@
         }
 
         for (VectorTileProto.Tile.Feature feature : layer.getFeaturesList()) {
-<<<<<<< HEAD
           Map<String, Object> attrs = new TreeMap<>();
-=======
-          int tagsCount = feature.getTagsCount();
-          Map<String, Object> attrs = HashMap.newHashMap(tagsCount / 2);
->>>>>>> 9f960022
           int tagIdx = 0;
           while (tagIdx < feature.getTagsCount()) {
             String key = keys.get(feature.getTags(tagIdx++));
