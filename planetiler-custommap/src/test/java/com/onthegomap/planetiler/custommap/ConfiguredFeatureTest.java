--- conflicted
+++ resolved
@@ -1113,10 +1113,6 @@
     assertEquals("example.com_file.osm.pbf", loadConfig(config).sources().get(0).defaultFileUrl());
   }
 
-<<<<<<< HEAD
-  @Test
-  void testSchemaEmptyPostProcess() {
-=======
   @ParameterizedTest
   @CsvSource("""
     10,10
@@ -1124,18 +1120,36 @@
     ${feature.tags.key}|9
     """)
   void setMinSize(String input, double output) {
->>>>>>> 68c2d7f4
-    var config = """
-      sources:
-        osm:
-          type: osm
-          url: geofabrik:rhode-island
-          local_path: data/rhode-island.osm.pbf
-      layers:
-      - id: testLayer
-        features:
-        - source: osm
-<<<<<<< HEAD
+    var config = """
+      sources:
+        osm:
+          type: osm
+          url: geofabrik:rhode-island
+          local_path: data/rhode-island.osm.pbf
+      layers:
+      - id: testLayer
+        features:
+        - source: osm
+          min_size: %s
+          geometry: line
+      """.formatted(input);
+    testLinestring(config, Map.of("key", 9), feature -> {
+      assertEquals(output, feature.getMinPixelSizeAtZoom(11));
+    }, 1);
+  }
+
+  @Test
+  void testSchemaEmptyPostProcess() {
+    var config = """
+      sources:
+        osm:
+          type: osm
+          url: geofabrik:rhode-island
+          local_path: data/rhode-island.osm.pbf
+      layers:
+      - id: testLayer
+        features:
+        - source: osm
           geometry: point
       """;
     this.planetilerConfig = PlanetilerConfig.from(Arguments.of(Map.of()));
@@ -1196,13 +1210,5 @@
         3
       )
     ), loadConfig(config).findFeatureLayer("testLayer").postProcess());
-=======
-          min_size: %s
-          geometry: line
-      """.formatted(input);
-    testLinestring(config, Map.of("key", 9), feature -> {
-      assertEquals(output, feature.getMinPixelSizeAtZoom(11));
-    }, 1);
->>>>>>> 68c2d7f4
   }
 }