--- conflicted
+++ resolved
@@ -661,7 +661,6 @@
     tags:
       kind: gondola
 
-<<<<<<< HEAD
 - name: ferry without motor at z12
   input:
     source: osm
@@ -710,10 +709,7 @@
       kind: ferry
       name: Name
 
-- name: 'pois can have names and adresses'
-=======
 - name: 'pois can have names and adresses. This makes them not show up on the addresses layer'
->>>>>>> a2f1fe68
   input:
     source: osm
     geometry: point
