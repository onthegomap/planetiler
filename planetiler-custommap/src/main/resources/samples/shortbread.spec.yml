examples:
- name: ocean polygons
  input:
    source: ocean
    geometry: polygon
    tags:
      x: 1
      y: 2
  output:
    layer: ocean
    geometry: polygon
    min_zoom: 0
    tags: # no tags

- name: natural=glacier
  input:
    source: osm
    geometry: polygon
    tags:
      natural: glacier
      name: The glacier
      name:en: The glacier (en)
      name:de: The glacier (de)
  output:
  - layer: water_polygons
    geometry: polygon
    min_zoom: 4
    allow_extra_tags: false
    tags:
      kind: glacier
  - layer: water_polygons_labels
    geometry: point
    min_zoom: 14
    allow_extra_tags: false
    tags:
      kind: glacier
      name: The glacier
      name_en: The glacier (en)
      name_de: The glacier (de)

- name: waterway=dock
  input:
    source: osm
    geometry: POLYGON ((-0.5 -0.5, 0.5 -0.5, 0.5 0.5, -0.5 0.5, -0.5 -0.5))
    tags:
      waterway: dock
  output:
    layer: water_polygons
    geometry: polygon
    min_zoom: 10
    tags:
      kind: dock
      # verified with a naive "projection" and sizes from https://www.thoughtco.com/degree-of-latitude-and-longitude-distance-4070616
      # 1° lat ~ 110.567km at the equator
      # 1° lon ~ 111.321km at the equator
      # => ~12308.429km² = ~12308.429e^6 m² = ~1.2308429e^10 m²
      way_area: 1.236418893560872E10

- name: waterway=canal linestring
  input:
    source: osm
    geometry: line
    tags:
      waterway: canal
      tunnel: yes
      name: The Canal
      name:en: The Canal (en)
      name:de: The Canal (de)
  output:
  - layer: water_lines
    geometry: line
    min_zoom: 9
    allow_extra_tags: false
    tags:
      kind: canal
      tunnel: true
      bridge: false
  - layer: water_lines_labels
    geometry: line
    min_zoom: 12
    allow_extra_tags: false
    tags:
      kind: canal
      tunnel: true
      bridge: false
      name: The Canal
      name_en: The Canal (en)
      name_de: The Canal (de)

- name: waterway=stream linestring
  input:
    source: osm
    geometry: line
    tags:
      waterway: stream
      name: The Stream
      name:en: The Stream (en)
      name:de: The Stream (de)
  output:
  - layer: water_lines
    geometry: line
    min_zoom: 14
    allow_extra_tags: false
    tags:
      kind: stream
      tunnel: false
      bridge: false
  - layer: water_lines_labels
    geometry: line
    min_zoom: 14
    allow_extra_tags: false
    tags:
      kind: stream
      tunnel: false
      bridge: false
      name: The Stream
      name_en: The Stream (en)
      name_de: The Stream (de)

- name: waterway=dam line
  input:
    source: osm
    geometry: line
    tags:
      waterway: dam
  output:
  - layer: dam_lines
    geometry: line
    min_zoom: 12
    allow_extra_tags: false
    tags:
      kind: dam

- name: waterway=dam polygon
  input:
    source: osm
    geometry: polygon
    tags:
      waterway: dam
  output:
  - layer: dam_polygons
    geometry: polygon
    min_zoom: 12
    allow_extra_tags: false
    tags:
      kind: dam

- name: dykes are not dams
  input:
    source: osm
    geometry: polygon
    tags:
      man_made: dyke
      embankment: dyke
      geological: dyke
  output: []

- name: man_made=pier polygon
  input:
    source: osm
    geometry: polygon
    tags:
      man_made: pier
  output:
  - layer: pier_polygons
    geometry: polygon
    min_zoom: 12
    allow_extra_tags: false
    tags:
      kind: pier

- name: man_made=pier line
  input:
    source: osm
    geometry: line
    tags:
      man_made: pier
  output:
  - layer: pier_lines
    geometry: line
    min_zoom: 12
    allow_extra_tags: false
    tags:
      kind: pier

- name: landuse=grass
  input:
    source: osm
    geometry: polygon
    tags:
      landuse: grass
  output:
  - layer: land
    geometry: polygon
    min_zoom: 11
    allow_extra_tags: false
    tags:
      kind: grass

- name: natural=wood
  input:
    source: osm
    geometry: polygon
    tags:
      natural: wood
  output:
  - layer: land
    geometry: polygon
    min_zoom: 7
    allow_extra_tags: false
    tags:
      kind: wood

- name: landuse=forest override kind to wood
  input:
    source: osm
    geometry: polygon
    tags:
      landuse: forest
  output:
  - layer: land
    geometry: polygon
    min_zoom: 7
    allow_extra_tags: false
    tags:
      kind: wood

- name: amenity=parking
  input:
    source: osm
    geometry: polygon
    tags:
      amenity: parking
  output:
  - layer: sites
    geometry: polygon
    min_zoom: 14
    allow_extra_tags: false
    tags:
      kind: parking

- name: building=yes
  input:
    source: osm
    geometry: polygon
    tags:
      building: yes
  output:
  - layer: buildings
    geometry: polygon
    min_zoom: 14
    allow_extra_tags: false
    tags: # no tags

- name: building=house
  input:
    source: osm
    geometry: polygon
    tags:
      building: house
  output:
  - layer: buildings
    geometry: polygon
    min_zoom: 14
    allow_extra_tags: false
    tags: # no tags

- name: address polygon with house number
  input:
    source: osm
    geometry: polygon
    tags:
      addr:housenumber: 123
  output:
  - layer: addresses
    geometry: point
    min_zoom: 14
    allow_extra_tags: false
    tags:
      housenumber: 123

- name: address point with house name
  input:
    source: osm
    geometry: point
    tags:
      addr:housename: the 123 house
  output:
  - layer: addresses
    geometry: point
    min_zoom: 14
    allow_extra_tags: false
    tags:
      housename: the 123 house

- name: B27 highway
  input:
    source: osm
    geometry: line
    tags:
      change:lanes:backward: no
      change:lanes:forward: not_left|not_right
      embankment: yes
      highway: primary
      lanes: 3
      lanes:backward: 1
      lanes:forward: 2
      maxspeed: 100
      overtaking:backward: no
      priority_road: designated
      ref: B 27
      sidewalk: no
      source:maxspeed: DE:rural
      surface: asphalt
      zone:traffic: DE:rural
  output:
  - layer: streets
    geometry: line
    min_zoom: 8
    min_size: 0
    allow_extra_tags: false
    tags:
      bridge: false
      kind: primary
      link: false
      rail: false
      surface: asphalt
      tunnel: false
  - layer: street_labels
    geometry: line
    min_zoom: 12
    allow_extra_tags: false
    tags:
      kind: primary
      ref: B 27
      ref_rows: 1
      ref_cols: 4
      tunnel: false

- name: B39A link
  input:
    source: osm
    geometry: line
    tags:
      cycleway:right: no
      destination: Löwenstein;Obersulm;Ellhofen;Breitenauer See
      destination:colour: ;;;brown
      foot: no
      hazard: traffic_signals
      highway: primary_link
      lanes: 1
      lit: no
      maxspeed: 50
      oneway: yes
      ref: B 39;B 39A
      sidewalk: no
      surface: asphalt
      turn: right
  output:
  - layer: streets
    geometry: line
    min_zoom: 8
    allow_extra_tags: false
    min_size: 0
    tags:
      bridge: false
      kind: primary
      link: true
      rail: false
      surface: asphalt
      tunnel: false
      oneway: true
      oneway_reverse: false
  - layer: street_labels
    geometry: line
    min_zoom: 13
    allow_extra_tags: false
    tags:
      kind: primary_link
      ref: "B 39\nB 39A"
      ref_rows: 2
      ref_cols: 5
      tunnel: false

- name: rail with service
  input:
    source: osm
    geometry: line
    tags:
      railway: rail
      service: service_value
  output:
    layer: streets
    geometry: line
    min_zoom: 8
    allow_extra_tags: false
    min_size: 0
    tags:
      bridge: false
      kind: rail
      link: false
      rail: true
      tunnel: false
      service: service_value
      oneway: false
      oneway_reverse: false

- name: narrow_gauge without service
  input:
    source: osm
    geometry: line
    tags:
      railway: narrow_gauge
  output:
    layer: streets
    geometry: line
    min_zoom: 10
    allow_extra_tags: false
    tags:
      bridge: false
      kind: narrow_gauge
      link: false
      rail: true
      tunnel: false
      oneway: false
      oneway_reverse: false

- name: 'track with grade'
  input:
    source: osm
    geometry: line
    tags:
      highway: track
      tracktype: grade2
  output:
    layer: streets
    geometry: line
    min_zoom: 13
    at_zoom: 11
    allow_extra_tags: false
    tags:
      bridge: false
      kind: track
      link: false
      rail: false
      tracktype: grade2
      tunnel: false

- name: 'named path'
  input:
    source: osm
    geometry: line
    tags:
      highway: path
      name: Name
      name:en: English Name
      name:de: German Name
  output:
  - layer: streets
    geometry: line
    min_zoom: 13
    allow_extra_tags: false
    tags:
      kind: path
      bridge: false
      link: false
      rail: false
      tunnel: false
  - layer: street_labels
    geometry: line
    min_zoom: 14
    allow_extra_tags: false
    tags:
      kind: path
      name: Name
      name_en: English Name
      name_de: German Name

- name: 'motorway attributes drop below z11'
  input:
    source: osm
    geometry: line
    tags:
      highway: motorway
      tracktype: grade2
  output:
    layer: streets
    geometry: line
    min_zoom: 5
    at_zoom: 10
    allow_extra_tags: false
    tags:
      kind: motorway
      rail: false

- name: 'path bridge'
  input:
    source: osm
    geometry: line
    tags:
      highway: path
      bridge: yes
  output:
    layer: streets
    geometry: line
    min_zoom: 13
    allow_extra_tags: false
    tags:
      kind: path
      bridge: true
      link: false
<<<<<<< HEAD
=======
      oneway: false
      oneway_reverse: false
>>>>>>> 7e9fed40
      rail: false
      tunnel: false

- name: 'pedestrian tunnel'
  input:
    source: osm
    geometry: line
    tags:
      highway: pedestrian
      tunnel: yes
  output:
    layer: streets
    geometry: line
    min_zoom: 13
    allow_extra_tags: false
    tags:
      kind: pedestrian
      bridge: false
      link: false
      rail: false
      tunnel: true
      bridge: false
      link: false
      oneway: false
      oneway_reverse: false
      rail: false

- name: 'horse'
  input:
    source: osm
    geometry: line
    tags:
      highway: track
      horse: definitely
  output:
    layer: streets
    geometry: line
    min_zoom: 13
    allow_extra_tags: false
    tags:
      kind: track
      horse: definitely
<<<<<<< HEAD
      bridge: false
      link: false
      rail: false
      tunnel: false
=======
      tunnel: false
      bridge: false
      link: false
      oneway: false
      oneway_reverse: false
      rail: false
>>>>>>> 7e9fed40

- name: 'bicycle'
  input:
    source: osm
    geometry: line
    tags:
      highway: track
      bicycle: definitely
  output:
    layer: streets
    geometry: line
    min_zoom: 13
    allow_extra_tags: false
    tags:
      kind: track
      bicycle: definitely
<<<<<<< HEAD
      bridge: false
      link: false
      rail: false
      tunnel: false
=======
      tunnel: false
      bridge: false
      link: false
      oneway: false
      oneway_reverse: false
      rail: false
>>>>>>> 7e9fed40

- name: 'aeroway=taxiway'
  input:
    source: osm
    geometry: line
    tags:
      aeroway: taxiway
      ref: N
  output:
<<<<<<< HEAD
    layer: streets
    geometry: line
    min_zoom: 13
    allow_extra_tags: false
    tags:
      kind: taxiway
      bridge: false
      link: false
      rail: false
      tunnel: false
=======
    - layer: streets
      geometry: line
      allow_extra_tags: false
      min_zoom: 13
      tags:
        kind: taxiway
        bridge: false
        tunnel: false
        link: false
        rail: false
        oneway: false
        oneway_reverse: false
    - layer: street_labels
      geometry: line
      allow_extra_tags: false
      min_zoom: 13
      tags:
        kind: taxiway
        ref: N
        ref_rows: 1
        ref_cols: 1
        tunnel: false
>>>>>>> 7e9fed40

- name: 'aeroway=runway'
  input:
    source: osm
    geometry: line
    tags:
      aeroway: runway
      ref: 07/25
      surface: concrete:lanes
  output:
  - layer: streets
    geometry: line
    min_zoom: 11
    allow_extra_tags: false
    tags:
      kind: runway
      surface: concrete:lanes
      bridge: false
<<<<<<< HEAD
      link: false
      rail: false
=======
      tunnel: false
      link: false
      rail: false
      oneway: false
      oneway_reverse: false
  - layer: street_labels
    geometry: line
    min_zoom: 11
    allow_extra_tags: false
    tags:
      kind: runway
      ref: 07/25
      ref_rows: 1
      ref_cols: 5
>>>>>>> 7e9fed40
      tunnel: false

- name: 'pedestrian polygon'
  input:
    source: osm
    geometry: polygon
    tags:
      area: yes
      highway: pedestrian
      lit: yes
      surface: paving_stones
      name: 'Name'
      name:en: 'Name (en)'
  output:
  - layer: street_polygons
    geometry: polygon
    min_zoom: 14
    allow_extra_tags: false
    tags:
      bridge: false
      kind: pedestrian
      rail: false
      surface: paving_stones
      tunnel: false
  - layer: streets_polygons_labels
    geometry: point
    min_zoom: 14
    allow_extra_tags: false
    tags:
      kind: pedestrian
      name: 'Name'
      name_en: 'Name (en)'

- name: 'pedestrian polygon without area=yes gets also interpreted as an polygon'
  input:
    source: osm
    geometry: polygon
    tags:
      highway: pedestrian
      name: 'Name'
      name:en: 'Name (en)'
  output:
  - layer: street_polygons
    geometry: polygon
    allow_extra_tags: false
    min_zoom: 14
    tags:
      kind: pedestrian
      bridge: false
      tunnel: false
      rail: false
  - layer: streets_polygons_labels
    geometry: point
    allow_extra_tags: false
    min_zoom: 14
    tags:
      kind: pedestrian
      name: 'Name'
      name_en: 'Name (en)'

- name: 'pedestrian polygon bridge'
  input:
    source: osm
    geometry: polygon
    tags:
      area: yes
      highway: service
      bridge: yes
  output:
    layer: street_polygons
    geometry: polygon
    allow_extra_tags: false
    min_zoom: 14
    allow_extra_tags: false
    tags:
      kind: service
      bridge: true
      rail: false
      tunnel: false

- name: 'motorway junction'
  input:
    source: osm
    geometry: point
    tags:
      highway: motorway_junction
      name: 'Name'
      ref: 'ref'
  output:
    layer: street_labels_points
    geometry: point
    allow_extra_tags: false
    min_zoom: 12
    allow_extra_tags: false
    tags:
      kind: motorway_junction
      name: 'Name'
      ref: 'ref'

- name: 'bridge as polygon'
  input:
    source: osm
    geometry: polygon
    tags:
      man_made: bridge
  output:
    layer: bridges
    geometry: polygon
    min_zoom: 12
    allow_extra_tags: false
    tags:
      kind: bridge

- name: 'gondola'
  input:
    source: osm
    geometry: line
    tags:
      aerialway: gondola
      name: 'Name'
  output:
    layer: aerialways
    geometry: line
    min_zoom: 12
    allow_extra_tags: false
    tags:
      kind: gondola

- name: ferry without motor at z12
  input:
    source: osm
    geometry: line
    tags:
      route: ferry
      motor_vehicle: no
      name: Name
      name:en: 'Name (en)'
      name:de: 'Name (de)'
  output:
    layer: ferries
    geometry: line
    min_zoom: 12
    at_zoom: 12
    tags:
      kind: ferry
      name: Name
      name_en: 'Name (en)'
      name_de: 'Name (de)'

- name: ferry without motor at z11
  input:
    source: osm
    geometry: line
    tags:
      route: ferry
      motor_vehicle: no
      name: Name
  output:
    at_zoom: 11

- name: ferry with motor at z11
  input:
    source: osm
    geometry: line
    tags:
      route: ferry
      name: Name
  output:
    layer: ferries
    geometry: line
    min_zoom: 10
    at_zoom: 11
    tags:
      kind: ferry
      name: Name

- name: 'pois can have names and adresses. This makes them not show up on the addresses layer'
  input:
    source: osm
    geometry: point
    tags:
      office: diplomatic
      name: 'Name'
      addr:housename: 'Housename'
      addr:housenumber: 'Housenumber'
  output:
    - layer: pois
      geometry: point
      min_zoom: 14
      allow_extra_tags: false
      tags:
        office: diplomatic
        name: 'Name'
        housename: 'Housename'
        housenumber: 'Housenumber'

- name: 'arts_centre poi with invalid tag (man_made=beauty) is not emmitted as such'
  input:
    source: osm
    geometry: point
    tags:
      amenity: arts_centre
      man_made: beauty
  output:
    layer: pois
    geometry: point
    min_zoom: 14
    allow_extra_tags: false
    tags:
      amenity: arts_centre

- name: 'place_of_worship poi'
  input:
    source: osm
    geometry: point
    tags:
      amenity: place_of_worship
      religion: some_religion
      denomination: some_denomination
  output:
    layer: pois
    geometry: point
    min_zoom: 14
    allow_extra_tags: false
    tags:
      amenity: place_of_worship
      religion: some_religion
      denomination: some_denomination

- name: 'recycling poi with invalid tag does not cause this to be emmitted'
  input:
    source: osm
    geometry: point
    tags:
      amenity: recycling
      recycling:glass_bottles: yes
      recycling:paper: yes
      recycling:clothes: yes
      recycling:scrap_metal: yes
  output:
    layer: pois
    geometry: point
    min_zoom: 14
    allow_extra_tags: false
    tags:
      amenity: recycling
      recycling:glass_bottles: true
      recycling:paper: true
      recycling:clothes: true
      recycling:scrap_metal: true

- name: 'recycling poi without recycling tags set'
  input:
    source: osm
    geometry: point
    tags:
      amenity: recycling
  output:
    layer: pois
    geometry: point
    min_zoom: 14
    allow_extra_tags: false
    tags:
      amenity: recycling
      recycling:glass_bottles: false
      recycling:paper: false
      recycling:clothes: false
      recycling:scrap_metal: false

- name: 'poi bank without atm'
  input:
    source: osm
    geometry: point
    tags:
      atm: yes
      amenity: bank
  output:
    layer: pois
    geometry: point
    min_zoom: 14
    allow_extra_tags: false
    tags:
      atm: true
      amenity: bank

- name: 'poi bank with atm'
  input:
    source: osm
    geometry: point
    tags:
      atm: no
      amenity: bank
  output:
    layer: pois
    geometry: point
    min_zoom: 14
    allow_extra_tags: false
    tags:
      atm: false
      amenity: bank

- name: 'poi on polygon'
  input:
    source: osm
    geometry: polygon
    tags:
      historic: battlefield
  output:
    layer: pois
    geometry: point
    min_zoom: 14
    allow_extra_tags: false
    tags:
      historic: battlefield

- name: 'train station point'
  input:
    source: osm
    geometry: point
    tags:
      railway: station
      name: 'Name'
  output:
    layer: public_transport
    geometry: point
    min_zoom: 13
    allow_extra_tags: false
    tags:
      kind: station
      name: 'Name'

- name: 'airport polygon'
  input:
    source: osm
    geometry: polygon
    tags:
      aeroway: aerodrome
      name: 'Name'
      iata: eye eight a
  output:
    layer: public_transport
    geometry: point
    min_zoom: 11
    allow_extra_tags: false
    tags:
      kind: aerodrome
      name: 'Name'
      iata: eye eight a

- name: 'aerialway=station'
  input:
    source: osm
    geometry: point
    tags:
      aerialway: station
  output:
    layer: public_transport
    geometry: point
    min_zoom: 13
    allow_extra_tags: false
    tags:
      kind: aerialway_station

- name: 'railway=station'
  input:
    source: osm
    geometry: point
    tags:
      railway: station
  output:
    layer: public_transport
    geometry: point
    min_zoom: 13
    allow_extra_tags: false
    tags:
      kind: station

- name: 'unnamed hamlet'
  input:
    source: osm
    geometry: point
    tags:
      place: hamlet
  output: [ ]

- name: 'boundary_labels'
  input:
    source: admin_points
    geometry: point
    tags:
      WAY_AREA: 10.5
      ADMIN_LEVEL: 2
      NAME: Name
      NAME_EN: ''
      NAME_DE: Name (de)
  output:
    layer: boundary_labels
    geometry: point
    min_zoom: 5
    allow_extra_tags: false
    tags:
      way_area: 10.5
      admin_level: 2
      name: Name
      name_de: Name (de)

- name: 'boundary_labels z4'
  input:
    source: admin_points
    geometry: point
    tags:
      WAY_AREA: 1e7
      ADMIN_LEVEL: 2
      NAME: name
      NAME_DE: name (de)
      NAME_EN: name (en)
  output:
    layer: boundary_labels
    geometry: point
    min_zoom: 4
    allow_extra_tags: false
    tags:
      name: name
      name_de: name (de)
      name_en: name (en)
      way_area: 1e7
      admin_level: 2

- name: 'boundary_labels z3'
  input:
    source: admin_points
    geometry: point
    tags:
      WAY_AREA: 7e7
      ADMIN_LEVEL: 2
      NAME: name
      NAME_DE: name (de)
      NAME_EN: name (en)
  output:
    layer: boundary_labels
    geometry: point
    min_zoom: 3
    allow_extra_tags: false
    tags:
      name: name
      name_de: name (de)
      name_en: name (en)
      way_area: 7e7
      admin_level: 2

- name: 'boundary_labels z2'
  input:
    source: admin_points
    geometry: point
    tags:
      WAY_AREA: 2e8
      ADMIN_LEVEL: '2'
      NAME: name
      NAME_DE: name (de)
      NAME_EN: name (en)
  output:
    layer: boundary_labels
    geometry: point
    min_zoom: 2
    allow_extra_tags: false
    tags:
      name: name
      name_de: name (de)
      name_en: name (en)
      way_area: 2e8
      admin_level: 2

- name: 'boundary_labels admin_level=4 z3'
  input:
    source: admin_points
    geometry: point
    tags:
      WAY_AREA: 7e7
      ADMIN_LEVEL: 4
      NAME: name
      NAME_DE: name (de)
      NAME_EN: name (en)
  output:
    layer: boundary_labels
    geometry: point
    min_zoom: 3
    allow_extra_tags: false
    tags:
      name: name
      name_de: name (de)
      name_en: name (en)
      way_area: 7e7
      admin_level: 4

- name: 'country boundary'
  input:
    source: osm
    geometry: line
    # TODO from relation
    tags:
      boundary: administrative
      admin_level: '2'
      maritime: yes
  output:
    layer: boundaries
    geometry: line
    min_zoom: 0
    min_size: 0
    allow_extra_tags: false
    tags:
      maritime: true
      admin_level: 2
      disputed: false

- name: 'country coastline'
  input:
    source: osm
    geometry: line
    # TODO from relation
    tags:
      boundary: administrative
      admin_level: '2'
      natural: coastline
  output:
    layer: boundaries
    geometry: line
    min_zoom: 0
    min_size: 0
    allow_extra_tags: false
    tags:
      maritime: true
      admin_level: 2
      disputed: false

- name: 'state boundary'
  input:
    source: osm
    geometry: line
    # TODO from relation
    tags:
      boundary: administrative
      admin_level: 4
  output:
    layer: boundaries
    geometry: line
    min_zoom: 7
    min_size: 0
    allow_extra_tags: false
    tags:
      maritime: false
      admin_level: 4
      disputed: false

# TODO take min admin level

- name: 'hamlet'
  input:
    source: osm
    geometry: point
    tags:
      place: hamlet
      name: 'Name'
  output:
    layer: place_labels
    geometry: point
    min_zoom: 10
    allow_extra_tags: false
    tags:
      kind: hamlet
      name: 'Name'
      population: 50

- name: 'city with population'
  input:
    source: osm
    geometry: point
    tags:
      place: city
      name: 'Name'
      population: '1300'
  output:
    layer: place_labels
    geometry: point
    min_zoom: 6
    allow_extra_tags: false
    tags:
      kind: city
      name: 'Name'
      population: 1300

- name: 'state capital'
  input:
    source: osm
    geometry: point
    tags:
      place: city
      capital: '4'
      name: 'Name'
  output:
    layer: place_labels
    geometry: point
    min_zoom: 4
    allow_extra_tags: false
    tags:
      kind: state_capital
      name: 'Name'
      population: 100000

- name: 'capital'
  input:
    source: osm
    geometry: point
    tags:
      place: city
      capital: yes
      name: 'Name'
  output:
    layer: place_labels
    geometry: point
    min_zoom: 4
    allow_extra_tags: false
    tags:
      kind: capital
      name: 'Name'
      population: 100000

- name: 'population with comma'
  input:
    source: osm
    geometry: point
    tags:
      place: city
      population: 123,123
      name: 'Name'
  output:
    layer: place_labels
    geometry: point
    min_zoom: 6
    allow_extra_tags: false
    tags:
      kind: city
      population: 123123
      name: Name<|MERGE_RESOLUTION|>--- conflicted
+++ resolved
@@ -509,11 +509,8 @@
       kind: path
       bridge: true
       link: false
-<<<<<<< HEAD
-=======
       oneway: false
       oneway_reverse: false
->>>>>>> 7e9fed40
       rail: false
       tunnel: false
 
@@ -556,19 +553,12 @@
     tags:
       kind: track
       horse: definitely
-<<<<<<< HEAD
-      bridge: false
-      link: false
-      rail: false
-      tunnel: false
-=======
       tunnel: false
       bridge: false
       link: false
       oneway: false
       oneway_reverse: false
       rail: false
->>>>>>> 7e9fed40
 
 - name: 'bicycle'
   input:
@@ -585,19 +575,12 @@
     tags:
       kind: track
       bicycle: definitely
-<<<<<<< HEAD
-      bridge: false
-      link: false
-      rail: false
-      tunnel: false
-=======
       tunnel: false
       bridge: false
       link: false
       oneway: false
       oneway_reverse: false
       rail: false
->>>>>>> 7e9fed40
 
 - name: 'aeroway=taxiway'
   input:
@@ -607,18 +590,6 @@
       aeroway: taxiway
       ref: N
   output:
-<<<<<<< HEAD
-    layer: streets
-    geometry: line
-    min_zoom: 13
-    allow_extra_tags: false
-    tags:
-      kind: taxiway
-      bridge: false
-      link: false
-      rail: false
-      tunnel: false
-=======
     - layer: streets
       geometry: line
       allow_extra_tags: false
@@ -641,7 +612,6 @@
         ref_rows: 1
         ref_cols: 1
         tunnel: false
->>>>>>> 7e9fed40
 
 - name: 'aeroway=runway'
   input:
@@ -660,10 +630,6 @@
       kind: runway
       surface: concrete:lanes
       bridge: false
-<<<<<<< HEAD
-      link: false
-      rail: false
-=======
       tunnel: false
       link: false
       rail: false
@@ -678,7 +644,6 @@
       ref: 07/25
       ref_rows: 1
       ref_cols: 5
->>>>>>> 7e9fed40
       tunnel: false
 
 - name: 'pedestrian polygon'
