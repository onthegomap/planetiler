--- conflicted
+++ resolved
@@ -717,7 +717,6 @@
     - key: kind
       type: match_value
 
-<<<<<<< HEAD
 - id: ferries
   features:
   - source: osm
@@ -737,7 +736,6 @@
     - *name_en
     - *name_de
 
-=======
 ##  Points of Interest
 - id: public_transport
   features:
@@ -780,7 +778,6 @@
     min_zoom: *public_transport_zoom
     include_when: *public_transport_filter
     attributes: *public_transport_attrs
->>>>>>> a68c321e
 
 - id: pois
   features:
